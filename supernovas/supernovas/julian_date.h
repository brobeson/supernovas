--- conflicted
+++ resolved
@@ -13,7 +13,6 @@
   namespace detail
   {
     constexpr std::chrono::nanoseconds ns_per_day{86'400'000'000'000};
-<<<<<<< HEAD
 
     inline auto calculate_tod_fraction(const std::chrono::nanoseconds ns)
     {
@@ -46,8 +45,6 @@
                     + 1720994.5};
       return static_cast<int>(jd);
     }
-=======
->>>>>>> eeaa8bb3
   }  // namespace detail
 
   class julian_date final
